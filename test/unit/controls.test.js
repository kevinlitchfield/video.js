/* eslint-env qunit */
import VolumeControl from '../../src/js/control-bar/volume-control/volume-control.js';
import MuteToggle from '../../src/js/control-bar/mute-toggle.js';
import VolumeBar from '../../src/js/control-bar/volume-control/volume-bar.js';
import PlaybackRateMenuButton from '../../src/js/control-bar/playback-rate-menu/playback-rate-menu-button.js';
import Slider from '../../src/js/slider/slider.js';
import FullscreenToggle from '../../src/js/control-bar/fullscreen-toggle.js';
import TestHelpers from './test-helpers.js';
import document from 'global/document';
import Html5 from '../../src/js/tech/html5.js';
import sinon from 'sinon';

QUnit.module('Controls', {
  beforeEach(assert) {
    this.clock = sinon.useFakeTimers();
  },
  afterEach(assert) {
    this.clock.restore();
  }
});

QUnit.test('should hide volume control if it\'s not supported', function(assert) {
  assert.expect(2);

  const player = TestHelpers.makePlayer();

  player.tech_.featuresVolumeControl = false;

  const volumeControl = new VolumeControl(player);
  const muteToggle = new MuteToggle(player);

  assert.ok(volumeControl.hasClass('vjs-hidden'), 'volumeControl is not hidden');
  assert.ok(muteToggle.hasClass('vjs-hidden'), 'muteToggle is not hidden');
  player.dispose();
});

QUnit.test('should test and toggle volume control on `loadstart`', function(assert) {
  const player = TestHelpers.makePlayer();

  player.tech_.featuresVolumeControl = true;

  const volumeControl = new VolumeControl(player);
  const muteToggle = new MuteToggle(player);

  assert.equal(volumeControl.hasClass('vjs-hidden'), false, 'volumeControl is hidden initially');
  assert.equal(muteToggle.hasClass('vjs-hidden'), false, 'muteToggle is hidden initially');

  player.tech_.featuresVolumeControl = false;
  player.trigger('loadstart');

  assert.equal(volumeControl.hasClass('vjs-hidden'), true, 'volumeControl does not hide itself');
  assert.equal(muteToggle.hasClass('vjs-hidden'), true, 'muteToggle does not hide itself');

  player.tech_.featuresVolumeControl = true;
  player.trigger('loadstart');

  assert.equal(volumeControl.hasClass('vjs-hidden'), false, 'volumeControl does not show itself');
  assert.equal(muteToggle.hasClass('vjs-hidden'), false, 'muteToggle does not show itself');
});

QUnit.test('calculateDistance should use changedTouches, if available', function(assert) {
  const player = TestHelpers.makePlayer();

  player.tech_.featuresVolumeControl = true;

  const slider = new Slider(player);

  document.body.appendChild(slider.el_);
  slider.el_.style.position = 'absolute';
  slider.el_.style.width = '200px';
  slider.el_.style.left = '0px';

  const event = {
    pageX: 10,
    changedTouches: [{
      pageX: 100
    }]
  };

  assert.equal(slider.calculateDistance(event), 0.5, 'we should have touched exactly in the center, so, the ratio should be half');
});

QUnit.test('should hide playback rate control if it\'s not supported', function(assert) {
  assert.expect(1);

  const player = TestHelpers.makePlayer();
  const playbackRate = new PlaybackRateMenuButton(player);

  assert.ok(playbackRate.el().className.indexOf('vjs-hidden') >= 0, 'playbackRate is not hidden');
  player.dispose();
});

QUnit.test('Fullscreen control text should be correct when fullscreenchange is triggered', function() {
  const player = TestHelpers.makePlayer();
  const fullscreentoggle = new FullscreenToggle(player);

  player.isFullscreen(true);
  player.trigger('fullscreenchange');
  QUnit.equal(fullscreentoggle.controlText(), 'Non-Fullscreen', 'Control Text is correct while switching to fullscreen mode');
  player.isFullscreen(false);
  player.trigger('fullscreenchange');
  QUnit.equal(fullscreentoggle.controlText(), 'Fullscreen', 'Control Text is correct while switching back to normal mode');
  player.dispose();
});

// only run these tests if Html5 is supported.
// IE8 can't run the Html5 tech and to test this functionality otherwith the the tech faker,
// we'd need to implement volume functionality into tech faker
if (Html5.isSupported()) {
  QUnit.test('Clicking MuteToggle when volume is above 0 should toggle muted property and not change volume', function(assert) {
    const player = TestHelpers.makePlayer({ techOrder: ['html5'] });
    const muteToggle = new MuteToggle(player);

    assert.equal(player.volume(), 1, 'volume is above 0');
    assert.equal(player.muted(), false, 'player is not muted');

    muteToggle.handleClick();

    assert.equal(player.volume(), 1, 'volume is same');
    assert.equal(player.muted(), true, 'player is muted');
  });

  QUnit.test('Clicking MuteToggle when volume is 0 and muted is false should set volume to lastVolume and keep muted false', function(assert) {
    const player = TestHelpers.makePlayer({ techOrder: ['html5'] });
    const muteToggle = new MuteToggle(player);

    player.volume(0);
    assert.equal(player.lastVolume_(), 1, 'lastVolume is set');
    assert.equal(player.muted(), false, 'player is muted');

    muteToggle.handleClick();

    assert.equal(player.volume(), 1, 'volume is set to lastVolume');
    assert.equal(player.muted(), false, 'muted remains false');
  });

  QUnit.test('Clicking MuteToggle when volume is 0 and muted is true should set volume to lastVolume and sets muted to false', function(assert) {
    const player = TestHelpers.makePlayer({ techOrder: ['html5'] });
    const muteToggle = new MuteToggle(player);

    player.volume(0);
    player.muted(true);
    player.lastVolume_(0.5);

    muteToggle.handleClick();

    assert.equal(player.volume(), 0.5, 'volume is set to lastVolume');
    assert.equal(player.muted(), false, 'muted is set to false');
  });

<<<<<<< HEAD
  QUnit.test('Clicking MuteToggle when volume is 0, lastVolume is less than 0.1, and muted is true sets volume to 0.1 and muted to false', function(assert) {
    const player = TestHelpers.makePlayer({ techOrder: ['html5'] });
    const muteToggle = new MuteToggle(player);

    player.volume(0);
    player.muted(true);
    player.lastVolume_(0.05);

    muteToggle.handleClick();

    assert.equal(player.volume(), 0.1, 'since lastVolume is less than 0.1, volume is set to 0.1');
    assert.equal(player.muted(), false, 'muted is set to false');
  });
=======
  QUnit.test('ARIA value of VolumeBar should start at 100', function(assert) {
    const player = TestHelpers.makePlayer({ techOrder: ['html5'] });
    const volumeBar = new VolumeBar(player);

    this.clock.tick(1);

    assert.equal(volumeBar.el_.getAttribute('aria-valuenow'), 100, 'ARIA value of VolumeBar is 100');
  });

  QUnit.test('Muting with MuteToggle should set ARIA value of VolumeBar to 0', function(assert) {
    const player = TestHelpers.makePlayer({ techOrder: ['html5'] });
    const volumeBar = new VolumeBar(player);
    const muteToggle = new MuteToggle(player);

    this.clock.tick(1);

    assert.equal(player.volume(), 1, 'Volume is 1');
    assert.equal(player.muted(), false, 'Muted is false');
    assert.equal(volumeBar.el_.getAttribute('aria-valuenow'), 100, 'ARIA value of VolumeBar is 100');

    muteToggle.handleClick();

    // Because `volumechange` is triggered asynchronously, it doesn't end up
    // getting fired on `player` in the test environment, so we run it
    // manually.
    player.trigger('volumechange');

    assert.equal(player.volume(), 1, 'Volume remains 1');
    assert.equal(player.muted(), true, 'Muted is true');
    assert.equal(volumeBar.el_.getAttribute('aria-valuenow'), 0, 'ARIA value of VolumeBar is 0');
  });

>>>>>>> 312b10ca
}<|MERGE_RESOLUTION|>--- conflicted
+++ resolved
@@ -148,7 +148,6 @@
     assert.equal(player.muted(), false, 'muted is set to false');
   });
 
-<<<<<<< HEAD
   QUnit.test('Clicking MuteToggle when volume is 0, lastVolume is less than 0.1, and muted is true sets volume to 0.1 and muted to false', function(assert) {
     const player = TestHelpers.makePlayer({ techOrder: ['html5'] });
     const muteToggle = new MuteToggle(player);
@@ -162,7 +161,7 @@
     assert.equal(player.volume(), 0.1, 'since lastVolume is less than 0.1, volume is set to 0.1');
     assert.equal(player.muted(), false, 'muted is set to false');
   });
-=======
+
   QUnit.test('ARIA value of VolumeBar should start at 100', function(assert) {
     const player = TestHelpers.makePlayer({ techOrder: ['html5'] });
     const volumeBar = new VolumeBar(player);
@@ -194,6 +193,4 @@
     assert.equal(player.muted(), true, 'Muted is true');
     assert.equal(volumeBar.el_.getAttribute('aria-valuenow'), 0, 'ARIA value of VolumeBar is 0');
   });
-
->>>>>>> 312b10ca
 }